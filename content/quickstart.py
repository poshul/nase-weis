"""
Main page for the OpenMS Template App.

This module sets up and displays the Streamlit app for the OpenMS Template App.
It includes:
- Setting the app title.
- Displaying a description.
- Providing a download button for the Windows version of the app.

Usage:
Run this script to launch the OpenMS Template App.

Note:
- If run in local mode, the CAPTCHA control is not applied.
- If not in local mode, CAPTCHA control is applied to verify the user.

Returns:
    None
"""

from pathlib import Path
import streamlit as st

from src.common.common import page_setup

page_setup(page="main")

st.title("NASEWEIS App")
st.info("""
This repository contains a simple NucleicAcidSearchEngine workflow in a web application using the **streamlit** framework. It includes solutions for handling user data and parameters in workspaces as well as deployment with docker-compose.
""")
st.subheader("Features")
st.markdown("""
- Workspaces for user data with unique shareable IDs
- Persistent parameters and input files within a workspace
- Captcha control
- Packaged executables for Windows
- framework for workflows with OpenMS TOPP tools
- Deployment [with docker-compose](https://github.com/OpenMS/streamlit-deployment)
""")
st.subheader("Quick Start")
st.markdown("""
                    1. Select "NASEWEIS" in the sidebar.
                                
                    2. Load the example mzML (raw data) by clicking the "Load Example Data" button under the "MS data" tab of "📁File Upload".
                
                    3. Load the example RNA sequence file by clicking the "Load Example Data" button under the "Nucleotide sequences" tab of "📁File Upload".
                
                    4. Go to the ⚙️ Configure tab and Select the example files in the "mzML-files" and "fasta-files" entries.
                
                    5. Click on the 🚀 **Run** tab and hit "Run" and click "Start Workflow"
                
                    6. Go to the📊 **Results** tab and scroll through the results table. You can also download the table, a mzTab formatted version of the results, and a TOPPView idXML set of results.
                """)
if Path("OpenMS-App.zip").exists():
    st.markdown("""
Download the latest version for Windows here by clicking the button below.
""")
    with open("OpenMS-App.zip", "rb") as file:
        st.download_button(
            label="Download for Windows",
            data=file,
            file_name="OpenMS-App.zip",
            mime="archive/zip",
            type="primary",
        )
<<<<<<< HEAD
    st.markdown("""
Extract the zip file and run the batch script (run_app.bat) file to launch the app. Since every dependency is compressed and packacked the app will take a while to launch (up to one minute).
""")
=======
    st.markdown(
        """
Extract the zip file and run the installer (.msi) file to install the app. The app can then be launched using the corresponding desktop icon.
"""
    )

st.markdown("## 📖 Documentation")
st.markdown(
    f"""
This template app includes documentation for **users** including **installation** and introduction to template specific concepts such as **workspaces** and developers with detailed instructions on **how to create and deploy your own app** based on this template.
"""
)
st.page_link(
    "content/documentation.py",
    label="Read documentation here, select chapter in the content menu.",
    icon="➡️",
)

st.markdown(
    """##  Workspaces and Settings
The **sidebar** contains to boxes, one for **workspaces** (in local mode) and one for **settings**.

🖥️ **Workspaces** store user inputs, parameters and results for a specific session or analysis task.

In **online mode** where the app is hosted on a remote server the workspace has a unique identifier number embedded within the URL. To share your data analysis with collaboration partners simply share the URL.

In **local mode** where the app is run locally on a PC (e.g. via Windows executable) the user can create and delete separate workspaces for different projects.

⚙️ **Settings** contain global settings which are relevant for all pages, such as the image export format.
"""
)


st.markdown("## Example pages: workflows, visualization and more")
st.markdown(
    """
This app serves both as documentation and showcase what's possible with OpenMS web apps. 
            
In general there are two options for building workflows.
            
### 1. 🚀 **TOPP Workflow Framework**
            
Use this option if you want a standardized framework for building your workflow.

- **Pre-defined user interface** all in one streamlit page with all steps on different pages:
    - **File Upload**: upload, download and delete input files
    - **Configure**: Automatically display input widgets for all paramters in TOPP tools and custom Python scripts
    - **Run**: Start and stop workflow execution, includes continous log
    - **Results**: Interactive result dashboard
- **Write less code**: everything from file upload, input widget generation and execution of tools is handled via convenient functions
- **Fast and performant workflows**: Automatic parallel execution of TOPP tools ensures great speed, comparable with workflows written in bash
- **Ideal for longer workflows**: Close the app and come back to the still running or finish workflow the next day, by entering your workspace again.
"""
)
st.page_link(
    "content/documentation.py",
    label="Check out extensive documentation on the TOPP tool framework.",
    icon="➡️",
)
st.page_link(
    "content/topp_workflow_file_upload.py", label="Play around with the example workflow.", icon="➡️"
)
st.markdown(
    """
### 2. 🐍 **Flexible, custom workflow with pyOpenMS on multiple pages**
            
Use this option if you want full control over your workflow implementation and user interface.

Uses the integrated parameter handling with global parameters across pages, including uploaded files.
            
To get an idea check out the following pages from the example worklfow (file upload first!).
"""
)
st.page_link(
    "content/file_upload.py",
    label="Upload your own mzML files or use the provided example data set.",
    icon="➡️",
)
st.page_link(
    "content/raw_data_viewer.py",
    label="Visualize mzML file content in an interactive dashboard.",
    icon="➡️",
)
st.page_link(
    "content/run_example_workflow.py",
    label="Run a small example workflow with mzML files and check out results.",
    icon="➡️",
)

st.markdown(
    """
### Other Topics
            
Includes other example pages which are independent to showcase other functionalities.
"""
)
st.page_link(
    "content/simple_workflow.py",
    label="A very simple worklfow explaining the concepts of data caching in streamlit.",
    icon="➡️",
)
st.page_link(
    "content/run_subprocess.py",
    label="How to run any command line tool as subprocess from within the OpenMS web app.",
    icon="➡️",
)
>>>>>>> b50a587c
<|MERGE_RESOLUTION|>--- conflicted
+++ resolved
@@ -64,115 +64,6 @@
             mime="archive/zip",
             type="primary",
         )
-<<<<<<< HEAD
     st.markdown("""
-Extract the zip file and run the batch script (run_app.bat) file to launch the app. Since every dependency is compressed and packacked the app will take a while to launch (up to one minute).
-""")
-=======
-    st.markdown(
-        """
 Extract the zip file and run the installer (.msi) file to install the app. The app can then be launched using the corresponding desktop icon.
-"""
-    )
-
-st.markdown("## 📖 Documentation")
-st.markdown(
-    f"""
-This template app includes documentation for **users** including **installation** and introduction to template specific concepts such as **workspaces** and developers with detailed instructions on **how to create and deploy your own app** based on this template.
-"""
-)
-st.page_link(
-    "content/documentation.py",
-    label="Read documentation here, select chapter in the content menu.",
-    icon="➡️",
-)
-
-st.markdown(
-    """##  Workspaces and Settings
-The **sidebar** contains to boxes, one for **workspaces** (in local mode) and one for **settings**.
-
-🖥️ **Workspaces** store user inputs, parameters and results for a specific session or analysis task.
-
-In **online mode** where the app is hosted on a remote server the workspace has a unique identifier number embedded within the URL. To share your data analysis with collaboration partners simply share the URL.
-
-In **local mode** where the app is run locally on a PC (e.g. via Windows executable) the user can create and delete separate workspaces for different projects.
-
-⚙️ **Settings** contain global settings which are relevant for all pages, such as the image export format.
-"""
-)
-
-
-st.markdown("## Example pages: workflows, visualization and more")
-st.markdown(
-    """
-This app serves both as documentation and showcase what's possible with OpenMS web apps. 
-            
-In general there are two options for building workflows.
-            
-### 1. 🚀 **TOPP Workflow Framework**
-            
-Use this option if you want a standardized framework for building your workflow.
-
-- **Pre-defined user interface** all in one streamlit page with all steps on different pages:
-    - **File Upload**: upload, download and delete input files
-    - **Configure**: Automatically display input widgets for all paramters in TOPP tools and custom Python scripts
-    - **Run**: Start and stop workflow execution, includes continous log
-    - **Results**: Interactive result dashboard
-- **Write less code**: everything from file upload, input widget generation and execution of tools is handled via convenient functions
-- **Fast and performant workflows**: Automatic parallel execution of TOPP tools ensures great speed, comparable with workflows written in bash
-- **Ideal for longer workflows**: Close the app and come back to the still running or finish workflow the next day, by entering your workspace again.
-"""
-)
-st.page_link(
-    "content/documentation.py",
-    label="Check out extensive documentation on the TOPP tool framework.",
-    icon="➡️",
-)
-st.page_link(
-    "content/topp_workflow_file_upload.py", label="Play around with the example workflow.", icon="➡️"
-)
-st.markdown(
-    """
-### 2. 🐍 **Flexible, custom workflow with pyOpenMS on multiple pages**
-            
-Use this option if you want full control over your workflow implementation and user interface.
-
-Uses the integrated parameter handling with global parameters across pages, including uploaded files.
-            
-To get an idea check out the following pages from the example worklfow (file upload first!).
-"""
-)
-st.page_link(
-    "content/file_upload.py",
-    label="Upload your own mzML files or use the provided example data set.",
-    icon="➡️",
-)
-st.page_link(
-    "content/raw_data_viewer.py",
-    label="Visualize mzML file content in an interactive dashboard.",
-    icon="➡️",
-)
-st.page_link(
-    "content/run_example_workflow.py",
-    label="Run a small example workflow with mzML files and check out results.",
-    icon="➡️",
-)
-
-st.markdown(
-    """
-### Other Topics
-            
-Includes other example pages which are independent to showcase other functionalities.
-"""
-)
-st.page_link(
-    "content/simple_workflow.py",
-    label="A very simple worklfow explaining the concepts of data caching in streamlit.",
-    icon="➡️",
-)
-st.page_link(
-    "content/run_subprocess.py",
-    label="How to run any command line tool as subprocess from within the OpenMS web app.",
-    icon="➡️",
-)
->>>>>>> b50a587c
+""")