{
    "app-name": "OpenMS WebApp Template",
    "github-user": "OpenMS",
    "repository-name": "streamlit-template",
    "analytics": {
        "google-analytics": {
            "enabled": false,
            "tag": ""
        },
        "piwik-pro": {
            "enabled": true,
            "tag": "57690c44-d635-43b0-ab43-f8bd3064ca06"
        }
    },
    "online_deployment": false,
<<<<<<< HEAD
    "enable_workspaces": true
=======
    "is_workspace_enabled": true,
    "test": true
>>>>>>> 362adef1
}<|MERGE_RESOLUTION|>--- conflicted
+++ resolved
@@ -13,10 +13,6 @@
         }
     },
     "online_deployment": false,
-<<<<<<< HEAD
-    "enable_workspaces": true
-=======
-    "is_workspace_enabled": true,
+    "enable_workspaces": true,
     "test": true
->>>>>>> 362adef1
 }