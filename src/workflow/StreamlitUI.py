--- conflicted
+++ resolved
@@ -39,26 +39,6 @@
         self.parameter_manager = parameter_manager
         self.params = self.parameter_manager.get_parameters_from_json()
 
-<<<<<<< HEAD
-    def _upload_callback(files_dir: str, file_type: str) -> None:
-        files = st.session_state["upload_files"+file_type]
-        if files:
-            files_dir.mkdir(parents=True, exist_ok=True)
-            # in case of online mode a single file is returned -> put in list
-            if not isinstance(files, list):
-                files = [files]
-            for f in files:
-                if f.name not in [
-                    f.name for f in files_dir.iterdir()
-                ] and f.name.endswith(file_type):
-                    with open(Path(files_dir, f.name), "wb") as fh:
-                        fh.write(f.getbuffer())
-            st.success("Successfully added uploaded files!")
-        else:
-            st.error("Nothing to add, please upload file.")
-            
-=======
->>>>>>> b50a587c
     @st.fragment
     def upload_widget(
         self,
@@ -633,7 +613,7 @@
         params = []
         for key in valid_keys:
             entry = param.getEntry(key)
-<<<<<<< HEAD
+            #FIXME need to fix in upstream
             # There is no paramValue ValueType for bool, so we have to make it bool manually
             if entry.value == "false":
                 local_value = bool(False)
@@ -641,10 +621,7 @@
                 local_value = bool(True)
             else:
                 local_value = entry.value
-            tmp = {
-=======
             p = {
->>>>>>> b50a587c
                 "name": entry.name.decode(),
                 "key": key,
                 "value": local_value,
