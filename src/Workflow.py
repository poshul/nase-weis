import streamlit as st
import json
import shutil
from .workflow.WorkflowManager import WorkflowManager
from src import view
from src import fileupload
from src.common.common import show_table
from pathlib import Path
from os.path import getsize

class Workflow(WorkflowManager):
    # Setup pages for upload, parameter, execution and results.
    # For layout use any streamlit components such as tabs (as shown in example), columns, or even expanders.
    def __init__(self) -> None:
        # Initialize the parent class with the workflow name.
        super().__init__("NASEWEIS", st.session_state["workspace"])

    def upload(self)-> None:
        t = st.tabs(["MS data", "Nucleotide sequences"])
        with t[0]:
            # Use the upload method from StreamlitUI to handle mzML file uploads.
            self.ui.upload_widget(key="mzML-files", name="MS data", file_types=["mzML"])
            if st.button("Load Example Data", type="primary", help="Import the example mzML files", key="example_mzml"):
                fileupload.load_example_files("mzML",Path(self.workflow_dir,"input-files"))
        with t[1]:
            # Example with fallback data (not used in workflow)
            self.ui.upload_widget(key="fasta-files", name="nucleotide sequence file", file_types=["fasta"])
            if st.button("Load Example Data", type="primary", help="Import the example mzML files", key="example_fasta" ):
                fileupload.load_example_files("fasta",Path(self.workflow_dir,"input-files"))

    def configure(self) -> None:
        # Allow users to select mzML files for the analysis.
        self.ui.select_input_file("mzML-files", multiple=False)
        self.ui.select_input_file("fasta-files", multiple=False)

        # Create tabs for different analysis steps.
        t = st.tabs(
            ["**Decoy generation**", "**Nucleic acid search engine**"]
        )
        with t[0]:
            # Parameters for DecoyDatabase TOPP tool.
            self.ui.input_widget("add-decoys", True, "Do FDR?", "Add decoys (required to calculate false discovery rate)")
            self.ui.input_widget("FDR_cutoff", 0.05, "FDR cutoff?", "What FDR cutoff should we use?", "number", min_value=0.0, max_value=1.0)
            self.ui.input_TOPP("DecoyDatabase", custom_defaults={"type" : "RNA", "method" : "shuffle" }, exclude_parameters=["decoy_string", "decoy_string_position", "enzyme", "only_decoy", "type", "non_shuffle_pattern", "method"])

        with t[1]:
<<<<<<< HEAD
            self.ui.input_widget("ms1_resolution", 60000.0, "MS1 approximate resolution?", "The approximate resolution at which MS1 scans were acquired", "number", min_value=1, max_value=10000000)
            self.ui.input_widget("ms2_resolution", 60000.0, "MS2 approximate resolution?", "The approximate resolution at which MS2 scans were acquired", "number", min_value=1, max_value=10000000)
            self.ui.input_TOPP("NucleicAcidSearchEngine", custom_defaults={"oligo:enzyme" : "RNase_T1"}, exclude_parameters=["variable", "precursor:mass_tolerance", "precursor:mass_tolerance_unit", "decharge_ms2", "include_unknown_charge" , "precursor:use_avg_mass", "precursor:isotopes", "precursor:min_charge", "precursor:max_charge", "precursor:use_adducts", "precursor:potential_adducts", "fragment:mass_tolerance", "fragment:mass_tolerance_unit", "fragment:ions", "resolve_ambiguities", "decoy_pattern", "max_size", "cutoff", "remove_decoys", "min_size"])

=======
            # Parameters for MetaboliteAdductDecharger TOPP tool.
            self.ui.input_TOPP("FeatureLinkerUnlabeledKD")
        with t[2]:
            # A single checkbox widget for workflow logic.
            self.ui.input_widget("run-python-script", False, "Run custom Python script")
            # Generate input widgets for a custom Python tool, located at src/python-tools.
            # Parameters are specified within the file in the DEFAULTS dictionary.
            self.ui.input_python("example")
>>>>>>> b50a587c

    def execution(self) -> None:
        # Any parameter checks, here simply checking if mzML files are selected
        if not self.params["mzML-files"]:
            self.logger.log("ERROR: No mzML files selected.")
            return
        # Any parameter checks, here simply checking if mzML files are selected
        if not self.params["fasta-files"]:
            self.logger.log("ERROR: No fasta file selected.")
            return
        
        # Get mzML files with FileManager
        in_mzML = self.file_manager.get_files(self.params["mzML-files"])

        # Get FASTA files with FileManager
        in_fasta = self.file_manager.get_files(self.params["fasta-files"])
        
        # Log any messages.
        self.logger.log(f"Number of input mzML files: {len(in_mzML)}")

        if self.params["add-decoys"]:
            # Prepare output files for feature detection.
            out_fasta = self.file_manager.get_files(in_mzML, "fasta", "with-decoys")

            # Run FeatureFinderMetabo tool with input and output files.
            self.executor.run_topp(
            "DecoyDatabase", input_output={"in": in_fasta, "out": out_fasta}
            )
            self.params["NucleicAcidSearchEngine"]["fdr:cutoff"] = self.params["FDR_cutoff"]
            self.params["NucleicAcidSearchEngine"]["fdr:decoy_pattern"] = "DECOY_"
        else:
            out_fasta = in_fasta # Use the un-decoyed fasta if we don't want decoys

        # Magic UX improving logic
        self.params["NucleicAcidSearchEngine"]["precursor:mass_tolerance"] = float(self.params["ms1_resolution"]) / 1000000

        if self.params["ms1_resolution"] <= 1500:
            #MS1 low-res
            self.params["NucleicAcidSearchEngine"]["precursor:mass_tolerance"] = 1500
            self.params["NucleicAcidSearchEngine"]["precursor:use_avg_mass"] = True
            self.params["NucleicAcidSearchEngine"]["precursor:include_unknown_charge"] = True
        elif self.params["ms1_resolution"] <= 30000:
            #MS1 medium-res
            self.params["NucleicAcidSearchEngine"]["precursor:mass_tolerance"] = 100
            self.params["NucleicAcidSearchEngine"]["precursor:use_avg_mass"] = False
            self.params["NucleicAcidSearchEngine"]["precursor:include_unknown_charge"] = True
        elif self.params["ms1_resolution"] <= 1000000:
            #MS1 high-res
            self.params["NucleicAcidSearchEngine"]["precursor:mass_tolerance"] = 10


        else:
            #I'm jealous
            self.params["NucleicAcidSearchEngine"]["precursor:mass_tolerance"] = 3
        
        if self.params["ms2_resolution"] <= 1500:
            #MS1 low-res
            self.params["NucleicAcidSearchEngine"]["fragment:mass_tolerance"] = 1500
        elif self.params["ms2_resolution"] <= 30000:
            #MS1 medium-res
            self.params["NucleicAcidSearchEngine"]["fragment:mass_tolerance"] = 100
        elif self.params["ms2_resolution"] <= 1000000:
            #MS1 high-res
            self.params["NucleicAcidSearchEngine"]["fragment:mass_tolerance"] = 10
        else:
            #I'm jealous
            self.params["NucleicAcidSearchEngine"]["fragment:mass_tolerance"] = 3

        # Store all of these carefully curated parameters
        self.parameter_manager.save_parameters()
        with open(self.parameter_manager.params_file, "w", encoding="utf-8") as f:
            json.dump(self.params, f, indent=4)      

        tab_out = self.file_manager.get_files("tab_out", set_results_dir="mztab_results")
        id_out = self.file_manager.get_files("id_out", set_results_dir="idxml_results")
        self.executor.run_topp("NucleicAcidSearchEngine", {"in": self.file_manager.get_files(in_mzML, collect=True),
                                                "database": self.file_manager.get_files(out_fasta, collect=True),
                                                "out": tab_out, "id_out": id_out})

    def results(self) -> None:
        # Check that results exists at all, that we have output id_xml and that mzML-files is set
        if Path(self.workflow_dir, "results" ).is_dir() and Path(self.file_manager.get_files("id_out", set_results_dir="idxml_results")[0]).is_file()  and  "mzML-files" in self.params:
            # Load the hits from the idXML file

            df_file = self.file_manager.get_files("id_out", set_results_dir="idxml_results")[0]
            # File_size is not a guarantee of no changes, but it's very unlikely that we see a collision.
            file_size = getsize(df_file)
            # Only do the actual loading from file if the file size has changed
            if "df_last_size" not in st.session_state or file_size != st.session_state['df_last_size']:
                st.session_state['df_last_size'] = file_size
                df = view.get_id_df( self.file_manager.get_files("id_out", set_results_dir="idxml_results")[0])
                if not df.empty:
                    # select a subset of the columns to display
                    formatted_df = df[['protein_accession','label','RT','mz','charge','hyperscore']]
                    # update column names
                    formatted_df = formatted_df.rename(columns={"protein_accession": "Accession", "label":"Sequence", "RT": "Retention Time (s)", "mz": "M/Z", "hyperscore": "Hyperscore"})
                    # if we have FDR data, add that
                    if self.params["add-decoys"]:
                      formatted_df['q-value %'] = df.loc[:,('PSM-level q-value')] * 100
                    # store the df to our session state
                    st.session_state['df'] = formatted_df
                else:
                    # Make sure that we store the empty df otherwise
                    st.session_state['df'] = None

            # We are using the cached DF. Just do the display
            if not st.session_state['df'].empty:
                # Tabley goodness
                show_table(st.session_state['df'], download_name="results")

                with open (self.file_manager.get_files("id_out", set_results_dir="idxml_results")[0]) as file:
                  st.download_button(
                    label = "Download idXML",
                    data = file,
                    file_name = Path(self.params["mzML-files"]).stem + '.idXML',
                    mime = "idXML"
                )
                  
                with open (self.file_manager.get_files("tab_out", set_results_dir="mztab_results")[0]) as file:
                  st.download_button(
                    label = "Download mztab",
                    data = file,
                    file_name = Path(self.params["mzML-files"]).stem + '.mztab',
                    mime = "mztab"
                )
            #It is possible that we cached an empty df if there were no results from the search
            else:
                st.warning("Search returned no results")<|MERGE_RESOLUTION|>--- conflicted
+++ resolved
@@ -1,6 +1,7 @@
 import streamlit as st
 import json
 import shutil
+from src import plot_full_coverage
 from .workflow.WorkflowManager import WorkflowManager
 from src import view
 from src import fileupload
@@ -44,21 +45,10 @@
             self.ui.input_TOPP("DecoyDatabase", custom_defaults={"type" : "RNA", "method" : "shuffle" }, exclude_parameters=["decoy_string", "decoy_string_position", "enzyme", "only_decoy", "type", "non_shuffle_pattern", "method"])
 
         with t[1]:
-<<<<<<< HEAD
             self.ui.input_widget("ms1_resolution", 60000.0, "MS1 approximate resolution?", "The approximate resolution at which MS1 scans were acquired", "number", min_value=1, max_value=10000000)
             self.ui.input_widget("ms2_resolution", 60000.0, "MS2 approximate resolution?", "The approximate resolution at which MS2 scans were acquired", "number", min_value=1, max_value=10000000)
             self.ui.input_TOPP("NucleicAcidSearchEngine", custom_defaults={"oligo:enzyme" : "RNase_T1"}, exclude_parameters=["variable", "precursor:mass_tolerance", "precursor:mass_tolerance_unit", "decharge_ms2", "include_unknown_charge" , "precursor:use_avg_mass", "precursor:isotopes", "precursor:min_charge", "precursor:max_charge", "precursor:use_adducts", "precursor:potential_adducts", "fragment:mass_tolerance", "fragment:mass_tolerance_unit", "fragment:ions", "resolve_ambiguities", "decoy_pattern", "max_size", "cutoff", "remove_decoys", "min_size"])
 
-=======
-            # Parameters for MetaboliteAdductDecharger TOPP tool.
-            self.ui.input_TOPP("FeatureLinkerUnlabeledKD")
-        with t[2]:
-            # A single checkbox widget for workflow logic.
-            self.ui.input_widget("run-python-script", False, "Run custom Python script")
-            # Generate input widgets for a custom Python tool, located at src/python-tools.
-            # Parameters are specified within the file in the DEFAULTS dictionary.
-            self.ui.input_python("example")
->>>>>>> b50a587c
 
     def execution(self) -> None:
         # Any parameter checks, here simply checking if mzML files are selected
@@ -184,6 +174,12 @@
                     file_name = Path(self.params["mzML-files"]).stem + '.mztab',
                     mime = "mztab"
                 )
+                mztab1 = plot_full_coverage.read_mzTab(self.file_manager.get_files("tab_out", set_results_dir="mztab_results")[0])
+                html_string = plot_full_coverage.make_coverage_html(mztab1)
+
+                # Display the HTML string
+                st.components.v1.html(html_string, height=600, scrolling=True)
+
             #It is possible that we cached an empty df if there were no results from the search
             else:
                 st.warning("Search returned no results")