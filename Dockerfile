# This Dockerfile builds OpenMS, the TOPP tools, pyOpenMS and thidparty tools.
# It also adds a basic streamlit server that serves a pyOpenMS-based app.
# hints:
# build image and give it a name (here: streamlitapp) with: docker build --no-cache -t streamlitapp:latest --build-arg GITHUB_TOKEN=<your-github-token> . 2>&1 | tee build.log
# check if image was build: docker image ls
# run container: docker run -p 8501:8501 streamlitappsimple:latest
# debug container after build (comment out ENTRYPOINT) and run container with interactive /bin/bash shell
# prune unused images/etc. to free disc space (e.g. might be needed on gitpod). Use with care.: docker system prune --all --force

FROM ubuntu:22.04 AS setup-build-system
ARG OPENMS_REPO=https://github.com/OpenMS/OpenMS.git
ARG OPENMS_BRANCH=release/3.3.0
ARG PORT=8501
# GitHub token to download latest OpenMS executable for Windows from Github action artifact.
ARG GITHUB_TOKEN
ENV GH_TOKEN=${GITHUB_TOKEN}
# Streamlit app Gihub user name (to download artifact from).
ARG GITHUB_USER=OpenMS
# Streamlit app Gihub repository name (to download artifact from).
ARG GITHUB_REPO=streamlit-template

USER root

# Install required Ubuntu packages.
RUN apt-get -y update
RUN apt-get install -y --no-install-recommends --no-install-suggests g++ autoconf automake patch libtool make git gpg wget ca-certificates curl jq libgtk2.0-dev openjdk-8-jdk cron
RUN update-ca-certificates
RUN apt-get install -y --no-install-recommends --no-install-suggests libsvm-dev libeigen3-dev coinor-libcbc-dev libglpk-dev libzip-dev zlib1g-dev libxerces-c-dev libbz2-dev libomp-dev libhdf5-dev
RUN apt-get install -y --no-install-recommends --no-install-suggests libboost-date-time1.74-dev \
                                                                     libboost-iostreams1.74-dev \
                                                                     libboost-regex1.74-dev \
                                                                     libboost-math1.74-dev \
                                                                     libboost-random1.74-dev
RUN apt-get install -y --no-install-recommends --no-install-suggests qtbase5-dev libqt5svg5-dev libqt5opengl5-dev

# Install Github CLI
RUN (type -p wget >/dev/null || (apt-get update && apt-get install wget -y)) \
	&& mkdir -p -m 755 /etc/apt/keyrings \
	&& wget -qO- https://cli.github.com/packages/githubcli-archive-keyring.gpg | tee /etc/apt/keyrings/githubcli-archive-keyring.gpg > /dev/null \
	&& chmod go+r /etc/apt/keyrings/githubcli-archive-keyring.gpg \
	&& echo "deb [arch=$(dpkg --print-architecture) signed-by=/etc/apt/keyrings/githubcli-archive-keyring.gpg] https://cli.github.com/packages stable main" | tee /etc/apt/sources.list.d/github-cli.list > /dev/null \
	&& apt-get update \
	&& apt-get install gh -y

# Download and install miniforge.
ENV PATH="/root/miniforge3/bin:${PATH}"
RUN wget -q \
    https://github.com/conda-forge/miniforge/releases/latest/download/Miniforge3-Linux-x86_64.sh \
    && bash Miniforge3-Linux-x86_64.sh -b \
    && rm -f Miniforge3-Linux-x86_64.sh
RUN mamba --version

# Setup mamba environment.
RUN mamba create -n streamlit-env python=3.10
RUN echo "mamba activate streamlit-env" >> ~/.bashrc
SHELL ["/bin/bash", "--rcfile", "~/.bashrc"]
SHELL ["mamba", "run", "-n", "streamlit-env", "/bin/bash", "-c"]

# Install up-to-date cmake via mamba and packages for pyOpenMS build.
RUN mamba install cmake
<<<<<<< HEAD
RUN pip install --upgrade pip && python -m pip install -U setuptools nose Cython==3.0 autowrap pandas numpy pytest
=======
RUN pip install --upgrade pip && python -m pip install -U setuptools nose 'cython<3.1' autowrap pandas numpy pytest
>>>>>>> 57fccde3

# Clone OpenMS branch and the associcated contrib+thirdparties+pyOpenMS-doc submodules.
RUN git clone --recursive --depth=1 -b ${OPENMS_BRANCH} --single-branch ${OPENMS_REPO} && cd /OpenMS

# Pull Linux compatible third-party dependencies and store them in directory thirdparty.
WORKDIR /OpenMS
RUN mkdir /thirdparty && \
    git submodule update --init THIRDPARTY && \
    cp -r THIRDPARTY/All/* /thirdparty && \
    cp -r THIRDPARTY/Linux/64bit/* /thirdparty && \
    chmod -R +x /thirdparty
ENV PATH="/thirdparty/LuciPHOr2:/thirdparty/MSGFPlus:/thirdparty/Sirius:/thirdparty/ThermoRawFileParser:/thirdparty/Comet:/thirdparty/Fido:/thirdparty/MaRaCluster:/thirdparty/MyriMatch:/thirdparty/OMSSA:/thirdparty/Percolator:/thirdparty/SpectraST:/thirdparty/XTandem:/thirdparty/crux:${PATH}"

# Build OpenMS and pyOpenMS.
FROM setup-build-system AS compile-openms
WORKDIR /

# Set up build directory.
RUN mkdir /openms-build
WORKDIR /openms-build

# Configure.
RUN /bin/bash -c "cmake -DCMAKE_BUILD_TYPE='Release' -DCMAKE_PREFIX_PATH='/OpenMS/contrib-build/;/usr/;/usr/local' -DHAS_XSERVER=OFF -DBOOST_USE_STATIC=OFF -DPYOPENMS=ON ../OpenMS -DPY_MEMLEAK_DISABLE=On"

# Build TOPP tools and clean up.
RUN make -j4 TOPP
RUN rm -rf src doc CMakeFiles

# Build pyOpenMS wheels and install via pip.
RUN make -j4 pyopenms
WORKDIR /openms-build/pyOpenMS
RUN pip install dist/*.whl

# Install other dependencies (excluding pyopenms)
COPY requirements.txt ./requirements.txt 
RUN grep -Ev '^pyopenms([=<>!~].*)?$' requirements.txt > requirements_cleaned.txt && mv requirements_cleaned.txt requirements.txt
RUN pip install -r requirements.txt

WORKDIR /
RUN mkdir openms

# Copy TOPP tools bin directory, add to PATH.
RUN cp -r openms-build/bin /openms/bin
ENV PATH="/openms/bin/:${PATH}"

# Copy TOPP tools bin directory, add to PATH.
RUN cp -r openms-build/lib /openms/lib
ENV LD_LIBRARY_PATH="/openms/lib/:${LD_LIBRARY_PATH}"

# Copy share folder, add to PATH, remove source directory.
RUN cp -r OpenMS/share/OpenMS /openms/share
RUN rm -rf OpenMS
ENV OPENMS_DATA_PATH="/openms/share/"

# Remove build directory.
RUN rm -rf openms-build

# Prepare and run streamlit app.
FROM compile-openms AS run-app
# Create workdir and copy over all streamlit related files/folders.

# note: specifying folder with slash as suffix and repeating the folder name seems important to preserve directory structure
WORKDIR /app
COPY assets/ /app/assets
COPY content/ /app/content
COPY docs/ /app/docs
COPY example-data/ /app/example-data
COPY gdpr_consent/ /app/gdpr_consent
COPY hooks/ /app/hooks
COPY src/ /app/src
COPY app.py /app/app.py
COPY settings.json /app/settings.json
COPY default-parameters.json /app/default-parameters.json

# For streamlit configuration
COPY .streamlit/config.toml /app/.streamlit/config.toml
COPY clean-up-workspaces.py /app/clean-up-workspaces.py

# add cron job to the crontab
RUN echo "0 3 * * * /root/miniforge3/envs/streamlit-env/bin/python /app/clean-up-workspaces.py >> /app/clean-up-workspaces.log 2>&1" | crontab -

# create entrypoint script to start cron service and launch streamlit app
RUN echo "#!/bin/bash" > /app/entrypoint.sh && \
    echo "source /root/miniforge3/bin/activate streamlit-env" >> /app/entrypoint.sh && \
    echo "service cron start" >> /app/entrypoint.sh && \
    echo "streamlit run app.py" >> /app/entrypoint.sh
# make the script executable
RUN chmod +x /app/entrypoint.sh

# Patch Analytics
RUN mamba run -n streamlit-env python hooks/hook-analytics.py

# Set Online Deployment
RUN jq '.online_deployment = true' settings.json > tmp.json && mv tmp.json settings.json

# Download latest OpenMS App executable as a ZIP file
RUN if [ -n "$GH_TOKEN" ]; then \
        echo "GH_TOKEN is set, proceeding to download the release asset..."; \
        gh release download -R ${GITHUB_USER}/${GITHUB_REPO} -p "OpenMS-App.zip" -D /app; \
    else \
        echo "GH_TOKEN is not set, skipping the release asset download."; \
    fi


# Run app as container entrypoint.
EXPOSE $PORT
ENTRYPOINT ["/app/entrypoint.sh"]<|MERGE_RESOLUTION|>--- conflicted
+++ resolved
@@ -58,11 +58,7 @@
 
 # Install up-to-date cmake via mamba and packages for pyOpenMS build.
 RUN mamba install cmake
-<<<<<<< HEAD
-RUN pip install --upgrade pip && python -m pip install -U setuptools nose Cython==3.0 autowrap pandas numpy pytest
-=======
 RUN pip install --upgrade pip && python -m pip install -U setuptools nose 'cython<3.1' autowrap pandas numpy pytest
->>>>>>> 57fccde3
 
 # Clone OpenMS branch and the associcated contrib+thirdparties+pyOpenMS-doc submodules.
 RUN git clone --recursive --depth=1 -b ${OPENMS_BRANCH} --single-branch ${OPENMS_REPO} && cd /OpenMS
