import streamlit as st
from pathlib import Path
import json
# For some reason the windows version only works if this is imported here
import pyopenms

if "settings" not in st.session_state:
        with open("settings.json", "r") as f:
            st.session_state.settings = json.load(f)

if __name__ == '__main__':
<<<<<<< HEAD
    pages = [
        st.Page(Path("content", "quickstart.py"), title="Quickstart", icon="👋"),
        st.Page(Path("content", "naseweis.py"), title="NASEWEIS", icon="👃"),
    ]
=======
    pages = {
        str(st.session_state.settings["app-name"]) : [
            st.Page(Path("content", "quickstart.py"), title="Quickstart", icon="👋"),
            st.Page(Path("content", "documentation.py"), title="Documentation", icon="📖"),
        ],
        "TOPP Workflow Framework": [
            st.Page(Path("content", "topp_workflow_file_upload.py"), title="File Upload", icon="📁"),
            st.Page(Path("content", "topp_workflow_parameter.py"), title="Configure", icon="⚙️"),
            st.Page(Path("content", "topp_workflow_execution.py"), title="Run", icon="🚀"),
            st.Page(Path("content", "topp_workflow_results.py"), title="Results", icon="📊"),
        ],
        "pyOpenMS Workflow" : [
            st.Page(Path("content", "file_upload.py"), title="File Upload", icon="📂"),
            st.Page(Path("content", "raw_data_viewer.py"), title="View MS data", icon="👀"),
            st.Page(Path("content", "run_example_workflow.py"), title="Run Workflow", icon="⚙️"),
            st.Page(Path("content", "download_section.py"), title="Download Results", icon="⬇️"),
        ],
        "Others Topics": [
            st.Page(Path("content", "simple_workflow.py"), title="Simple Workflow", icon="⚙️"),
            st.Page(Path("content", "run_subprocess.py"), title="Run Subprocess", icon="🖥️"),
        ]
    }
>>>>>>> 6a7766aa

    pg = st.navigation(pages)
    pg.run()<|MERGE_RESOLUTION|>--- conflicted
+++ resolved
@@ -9,35 +9,11 @@
             st.session_state.settings = json.load(f)
 
 if __name__ == '__main__':
-<<<<<<< HEAD
-    pages = [
-        st.Page(Path("content", "quickstart.py"), title="Quickstart", icon="👋"),
-        st.Page(Path("content", "naseweis.py"), title="NASEWEIS", icon="👃"),
-    ]
-=======
     pages = {
-        str(st.session_state.settings["app-name"]) : [
+        str(st.session_state.settings["NASEWEIS"]) : [
             st.Page(Path("content", "quickstart.py"), title="Quickstart", icon="👋"),
-            st.Page(Path("content", "documentation.py"), title="Documentation", icon="📖"),
-        ],
-        "TOPP Workflow Framework": [
-            st.Page(Path("content", "topp_workflow_file_upload.py"), title="File Upload", icon="📁"),
-            st.Page(Path("content", "topp_workflow_parameter.py"), title="Configure", icon="⚙️"),
-            st.Page(Path("content", "topp_workflow_execution.py"), title="Run", icon="🚀"),
-            st.Page(Path("content", "topp_workflow_results.py"), title="Results", icon="📊"),
-        ],
-        "pyOpenMS Workflow" : [
-            st.Page(Path("content", "file_upload.py"), title="File Upload", icon="📂"),
-            st.Page(Path("content", "raw_data_viewer.py"), title="View MS data", icon="👀"),
-            st.Page(Path("content", "run_example_workflow.py"), title="Run Workflow", icon="⚙️"),
-            st.Page(Path("content", "download_section.py"), title="Download Results", icon="⬇️"),
-        ],
-        "Others Topics": [
-            st.Page(Path("content", "simple_workflow.py"), title="Simple Workflow", icon="⚙️"),
-            st.Page(Path("content", "run_subprocess.py"), title="Run Subprocess", icon="🖥️"),
+            st.Page(Path("content", "naseweis.py"), title="NASEWEIS", icon="👃"),
         ]
     }
->>>>>>> 6a7766aa
-
     pg = st.navigation(pages)
     pg.run()