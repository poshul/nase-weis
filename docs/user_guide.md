--- conflicted
+++ resolved
@@ -15,7 +15,7 @@
 - **Workspace Specific Parameters and Files**: Each workspace stores parameters and files (uploaded input files and results from workflows).
 - **Persistence**: Your workspaces and parameters are saved, so you can return to your analysis anytime and pick up where you left off. Simply bookmark the page!
 
-<<<<<<< HEAD
+
 ### File Uploads
 - **Online Mode**: You can upload only one file at a time. This helps manage server load and optimizes performance.
 
@@ -34,17 +34,10 @@
        python run_app.py --server.maxUploadSize 500
        ```
      - This sets the upload limit to 500MB for the current session.
-=======
-## Online and Local Mode Differences
-
-There are a few key differences between operating in online and local modes:
-- **File Uploads**:
-  - *Online Mode*: You can upload only one file at a time. This helps manage server load and optimizes performance.
-  - *Local Mode*: Multiple file uploads are supported, giving you flexibility when working with large datasets.
+     
 - **Workspace Access**:
   - In online mode, workspaces are stored temporarily and will be cleared after seven days of inactivity.
   - In local mode, workspaces are saved on your local machine, allowing for persistent storage. Workspace directory can be specified in the `settings.json`. Defaults to `..` (parent directory).
->>>>>>> 887157cb
 
 ## Downloading Results
 
